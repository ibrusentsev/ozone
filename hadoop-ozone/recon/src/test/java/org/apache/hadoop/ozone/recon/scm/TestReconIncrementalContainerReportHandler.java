--- conflicted
+++ resolved
@@ -86,7 +86,6 @@
     NetworkTopology clusterMap = new NetworkTopologyImpl(conf);
     EventQueue eventQueue = new EventQueue();
     SCMStorageConfig storageConfig = new SCMStorageConfig(conf);
-<<<<<<< HEAD
     this.versionManager =
         Mockito.mock(HDDSLayoutVersionManager.class);
     Mockito.when(versionManager.getMetadataLayoutVersion())
@@ -94,13 +93,9 @@
     Mockito.when(versionManager.getSoftwareLayoutVersion())
         .thenReturn(maxLayoutVersion());
 
-    NodeManager nodeManager =
-        new SCMNodeManager(conf, storageConfig, eventQueue, clusterMap,
-            versionManager);
-=======
     NodeManager nodeManager = new SCMNodeManager(conf, storageConfig,
-        eventQueue, clusterMap, SCMContext.emptyContext());
->>>>>>> 685ff3fc
+        eventQueue, clusterMap, SCMContext.emptyContext(), versionManager);
+
     nodeManager.register(datanodeDetails, null, null);
 
     ReconContainerManager containerManager = getContainerManager();
