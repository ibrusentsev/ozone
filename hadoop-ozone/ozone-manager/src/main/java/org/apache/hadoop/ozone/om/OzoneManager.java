--- conflicted
+++ resolved
@@ -141,13 +141,6 @@
 import org.apache.hadoop.ozone.om.request.OMClientRequest;
 import org.apache.hadoop.ozone.om.request.file.OMFileRequest;
 import org.apache.hadoop.ozone.om.snapshot.OzoneManagerSnapshotProvider;
-import org.apache.hadoop.ozone.protocol.proto.OzoneManagerProtocolProtos;
-import org.apache.hadoop.ozone.protocol.proto.OzoneManagerProtocolProtos.DBUpdatesRequest;
-import org.apache.hadoop.ozone.protocol.proto.OzoneManagerProtocolProtos.KeyArgs;
-import org.apache.hadoop.ozone.protocol.proto.OzoneManagerProtocolProtos.OMRoleInfo;
-import org.apache.hadoop.ozone.protocol.proto.OzoneManagerProtocolProtos.OzoneAclInfo;
-import org.apache.hadoop.ozone.protocol.proto.OzoneManagerProtocolProtos.ServicePort;
-import org.apache.hadoop.ozone.protocol.proto.OzoneManagerProtocolProtos.UserVolumeInfo;
 import org.apache.hadoop.ozone.protocolPB.OzoneManagerProtocolServerSideTranslatorPB;
 import org.apache.hadoop.ozone.security.OzoneBlockTokenSecretManager;
 import org.apache.hadoop.ozone.security.OzoneDelegationTokenSecretManager;
@@ -226,7 +219,6 @@
 import static org.apache.hadoop.ozone.om.exceptions.OMException.ResultCodes.INVALID_REQUEST;
 import static org.apache.hadoop.ozone.om.exceptions.OMException.ResultCodes.KEY_NOT_FOUND;
 import static org.apache.hadoop.ozone.om.exceptions.OMException.ResultCodes.TOKEN_ERROR_OTHER;
-import static org.apache.hadoop.ozone.protocol.proto.OzoneManagerProtocolProtos.OzoneManagerService.newReflectiveBlockingService;
 
 import org.apache.hadoop.util.Time;
 import org.apache.ratis.proto.RaftProtos.RaftPeerRole;
@@ -2582,31 +2574,6 @@
             .setType(ServicePort.Type.RPC)
             .setValue(scmAddr.getPort()).build());
     services.add(scmServiceInfoBuilder.build());
-<<<<<<< HEAD
-    List<HddsProtos.Node> nodes = scmContainerClient.queryNode(
-        HddsProtos.NodeOperationalState.IN_SERVICE, HEALTHY,
-        HddsProtos.QueryScope.CLUSTER, "");
-
-    for (HddsProtos.Node node : nodes) {
-      HddsProtos.DatanodeDetailsProto datanode = node.getNodeID();
-
-      ServiceInfo.Builder dnServiceInfoBuilder = ServiceInfo.newBuilder()
-          .setNodeType(HddsProtos.NodeType.DATANODE)
-          .setHostname(datanode.getHostName());
-
-      if(DatanodeDetails.getFromProtoBuf(datanode)
-          .getPort(DatanodeDetails.Port.Name.REST) != null) {
-        dnServiceInfoBuilder.addServicePort(ServicePort.newBuilder()
-            .setType(ServicePort.Type.HTTP)
-            .setValue(DatanodeDetails.getFromProtoBuf(datanode)
-                .getPort(DatanodeDetails.Port.Name.REST).getValue())
-            .build());
-      }
-
-      services.add(dnServiceInfoBuilder.build());
-    }
-=======
->>>>>>> 6267a39d
 
     metrics.incNumGetServiceLists();
     // For now there is no exception that can can happen in this call,
