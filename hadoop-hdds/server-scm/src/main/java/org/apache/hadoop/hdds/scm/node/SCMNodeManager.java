/**
 * Licensed to the Apache Software Foundation (ASF) under one
 * or more contributor license agreements.  See the NOTICE file
 * distributed with this work for additional information
 * regarding copyright ownership.  The ASF licenses this file
 * to you under the Apache License, Version 2.0 (the
 * "License"); you may not use this file except in compliance
 * with the License.  You may obtain a copy of the License at
 * <p>
 * http://www.apache.org/licenses/LICENSE-2.0
 * <p>
 * Unless required by applicable law or agreed to in writing, software
 * distributed under the License is distributed on an "AS IS" BASIS,
 * WITHOUT WARRANTIES OR CONDITIONS OF ANY KIND, either express or implied.
 * See the License for the specific language governing permissions and
 * limitations under the License.
 */
package org.apache.hadoop.hdds.scm.node;

import javax.management.ObjectName;
import java.io.IOException;
import java.net.InetAddress;
import java.util.ArrayList;
import java.util.HashMap;
import java.util.LinkedList;
import java.util.List;
import java.util.Map;
import java.util.Set;
import java.util.UUID;
import java.util.Collections;
import java.util.concurrent.ConcurrentHashMap;
import java.util.concurrent.ScheduledFuture;
import java.util.stream.Collectors;

import org.apache.hadoop.hdds.DFSConfigKeysLegacy;
import org.apache.hadoop.hdds.conf.OzoneConfiguration;
import org.apache.hadoop.hdds.protocol.DatanodeDetails;
import org.apache.hadoop.hdds.protocol.proto.HddsProtos.NodeState;
import org.apache.hadoop.hdds.protocol.proto.HddsProtos.NodeOperationalState;
import org.apache.hadoop.hdds.protocol.proto.StorageContainerDatanodeProtocolProtos;
import org.apache.hadoop.hdds.protocol.proto
    .StorageContainerDatanodeProtocolProtos.LayoutVersionProto;
import org.apache.hadoop.hdds.protocol.proto.StorageContainerDatanodeProtocolProtos.NodeReportProto;
import org.apache.hadoop.hdds.protocol.proto.StorageContainerDatanodeProtocolProtos.PipelineReportsProto;
import org.apache.hadoop.hdds.protocol.proto.StorageContainerDatanodeProtocolProtos.SCMRegisteredResponseProto.ErrorCode;
import org.apache.hadoop.hdds.protocol.proto.StorageContainerDatanodeProtocolProtos.SCMVersionRequestProto;
import org.apache.hadoop.hdds.protocol.proto.StorageContainerDatanodeProtocolProtos.StorageReportProto;
import org.apache.hadoop.hdds.scm.ScmConfigKeys;
import org.apache.hadoop.hdds.scm.VersionInfo;
import org.apache.hadoop.hdds.scm.container.ContainerID;
import org.apache.hadoop.hdds.scm.container.placement.metrics.SCMNodeMetric;
import org.apache.hadoop.hdds.scm.container.placement.metrics.SCMNodeStat;
import org.apache.hadoop.hdds.scm.events.SCMEvents;
import org.apache.hadoop.hdds.scm.net.NetworkTopology;
import org.apache.hadoop.hdds.scm.node.states.NodeAlreadyExistsException;
import org.apache.hadoop.hdds.scm.node.states.NodeNotFoundException;
import org.apache.hadoop.hdds.scm.pipeline.Pipeline;
import org.apache.hadoop.hdds.scm.pipeline.PipelineID;
import org.apache.hadoop.hdds.scm.server.SCMStorageConfig;
import org.apache.hadoop.hdds.server.events.EventPublisher;
import org.apache.hadoop.hdds.upgrade.HDDSLayoutVersionManager;
import org.apache.hadoop.ipc.Server;
import org.apache.hadoop.metrics2.util.MBeans;
import org.apache.hadoop.net.CachedDNSToSwitchMapping;
import org.apache.hadoop.net.DNSToSwitchMapping;
import org.apache.hadoop.net.TableMapping;
import org.apache.hadoop.ozone.OzoneConsts;
import org.apache.hadoop.ozone.protocol.VersionResponse;
import org.apache.hadoop.ozone.protocol.commands.CommandForDatanode;
import org.apache.hadoop.ozone.protocol.commands.FinalizeNewLayoutVersionCommand;
import org.apache.hadoop.ozone.protocol.commands.RegisteredCommand;
import org.apache.hadoop.ozone.protocol.commands.SCMCommand;
import org.apache.hadoop.ozone.protocol.commands.SetNodeOperationalStateCommand;
import org.apache.hadoop.util.ReflectionUtils;

import com.google.common.annotations.VisibleForTesting;
import com.google.common.base.Preconditions;
import com.google.common.base.Strings;
import org.apache.hadoop.util.Time;
import edu.umd.cs.findbugs.annotations.SuppressFBWarnings;
import org.slf4j.Logger;
import org.slf4j.LoggerFactory;

/**
 * Maintains information about the Datanodes on SCM side.
 * <p>
 * Heartbeats under SCM is very simple compared to HDFS heartbeatManager.
 * <p>
 * The getNode(byState) functions make copy of node maps and then creates a list
 * based on that. It should be assumed that these get functions always report
 * *stale* information. For example, getting the deadNodeCount followed by
 * getNodes(DEAD) could very well produce totally different count. Also
 * getNodeCount(HEALTHY) + getNodeCount(DEAD) + getNodeCode(STALE), is not
 * guaranteed to add up to the total nodes that we know off. Please treat all
 * get functions in this file as a snap-shot of information that is inconsistent
 * as soon as you read it.
 */
public class SCMNodeManager implements NodeManager {

  public static final Logger LOG =
      LoggerFactory.getLogger(SCMNodeManager.class);

  private final NodeStateManager nodeStateManager;
  private final VersionInfo version;
  private final CommandQueue commandQueue;
  private final SCMNodeMetrics metrics;
  // Node manager MXBean
  private ObjectName nmInfoBean;
  private final SCMStorageConfig scmStorageConfig;
  private final NetworkTopology clusterMap;
  private final DNSToSwitchMapping dnsToSwitchMapping;
  private final boolean useHostname;
  private final ConcurrentHashMap<String, Set<String>> dnsToUuidMap =
      new ConcurrentHashMap<>();
  private final int numPipelinesPerMetadataVolume;
  private final int heavyNodeCriteria;
  private final HDDSLayoutVersionManager scmLayoutVersionManager;
  private final EventPublisher scmNodeEventPublisher;

  /**
   * Constructs SCM machine Manager.
   */
  public SCMNodeManager(OzoneConfiguration conf,
                        SCMStorageConfig scmStorageConfig,
                        EventPublisher eventPublisher,
                        NetworkTopology networkTopology,
                        HDDSLayoutVersionManager layoutVersionManager) {
    this.scmNodeEventPublisher = eventPublisher;
    this.nodeStateManager = new NodeStateManager(conf, eventPublisher,
        layoutVersionManager);
    this.version = VersionInfo.getLatestVersion();
    this.commandQueue = new CommandQueue();
    this.scmStorageConfig = scmStorageConfig;
    this.scmLayoutVersionManager = layoutVersionManager;
    LOG.info("Entering startup safe mode.");
    registerMXBean();
    this.metrics = SCMNodeMetrics.create(this);
    this.clusterMap = networkTopology;
    Class<? extends DNSToSwitchMapping> dnsToSwitchMappingClass =
        conf.getClass(
            DFSConfigKeysLegacy.NET_TOPOLOGY_NODE_SWITCH_MAPPING_IMPL_KEY,
            TableMapping.class, DNSToSwitchMapping.class);
    DNSToSwitchMapping newInstance = ReflectionUtils.newInstance(
        dnsToSwitchMappingClass, conf);
    this.dnsToSwitchMapping =
        ((newInstance instanceof CachedDNSToSwitchMapping) ? newInstance
            : new CachedDNSToSwitchMapping(newInstance));
    this.useHostname = conf.getBoolean(
        DFSConfigKeysLegacy.DFS_DATANODE_USE_DN_HOSTNAME,
        DFSConfigKeysLegacy.DFS_DATANODE_USE_DN_HOSTNAME_DEFAULT);
    this.numPipelinesPerMetadataVolume =
        conf.getInt(ScmConfigKeys.OZONE_SCM_PIPELINE_PER_METADATA_VOLUME,
            ScmConfigKeys.OZONE_SCM_PIPELINE_PER_METADATA_VOLUME_DEFAULT);
    String dnLimit = conf.get(ScmConfigKeys.OZONE_DATANODE_PIPELINE_LIMIT);
    this.heavyNodeCriteria = dnLimit == null ? 0 : Integer.parseInt(dnLimit);
  }

  private void registerMXBean() {
    this.nmInfoBean = MBeans.register("SCMNodeManager",
        "SCMNodeManagerInfo", this);
  }

  private void unregisterMXBean() {
    if (this.nmInfoBean != null) {
      MBeans.unregister(this.nmInfoBean);
      this.nmInfoBean = null;
    }
  }

  /**
   * Returns all datanode that are in the given state. This function works by
   * taking a snapshot of the current collection and then returning the list
   * from that collection. This means that real map might have changed by the
   * time we return this list.
   *
   * @return List of Datanodes that are known to SCM in the requested state.
   */
  @Override
  public List<DatanodeDetails> getNodes(NodeStatus nodeStatus) {
    return nodeStateManager.getNodes(nodeStatus)
        .stream()
        .map(node -> (DatanodeDetails)node).collect(Collectors.toList());
  }

  /**
   * Returns all datanode that are in the given states. Passing null for one of
   * of the states acts like a wildcard for that state. This function works by
   * taking a snapshot of the current collection and then returning the list
   * from that collection. This means that real map might have changed by the
   * time we return this list.
   *
   * @param opState The operational state of the node
   * @param health The health of the node
   * @return List of Datanodes that are known to SCM in the requested states.
   */
  @Override
  public List<DatanodeDetails> getNodes(
      NodeOperationalState opState, NodeState health) {
    return nodeStateManager.getNodes(opState, health)
        .stream()
        .map(node -> (DatanodeDetails)node).collect(Collectors.toList());
  }

  /**
   * Returns all datanodes that are known to SCM.
   *
   * @return List of DatanodeDetails
   */
  @Override
  public List<DatanodeDetails> getAllNodes() {
    return nodeStateManager.getAllNodes().stream()
        .map(node -> (DatanodeDetails) node).collect(Collectors.toList());
  }

  /**
   * Returns the Number of Datanodes by State they are in.
   *
   * @return count
   */
  @Override
  public int getNodeCount(NodeStatus nodeStatus) {
    return nodeStateManager.getNodeCount(nodeStatus);
  }

  /**
   * Returns the Number of Datanodes by State they are in. Passing null for
   * either of the states acts like a wildcard for that state.
   *
   * @parem nodeOpState - The Operational State of the node
   * @param health - The health of the node
   * @return count
   */
  @Override
  public int getNodeCount(NodeOperationalState nodeOpState, NodeState health) {
    return nodeStateManager.getNodeCount(nodeOpState, health);
  }

  /**
   * Returns the node status of a specific node.
   *
   * @param datanodeDetails Datanode Details
   * @return NodeStatus for the node
   */
  @Override
  public NodeStatus getNodeStatus(DatanodeDetails datanodeDetails)
      throws NodeNotFoundException {
    return nodeStateManager.getNodeStatus(datanodeDetails);
  }

  /**
   * Set the operation state of a node.
   * @param datanodeDetails The datanode to set the new state for
   * @param newState The new operational state for the node
   */
  @Override
  public void setNodeOperationalState(DatanodeDetails datanodeDetails,
      NodeOperationalState newState) throws NodeNotFoundException{
    setNodeOperationalState(datanodeDetails, newState, 0);
  }

  /**
   * Set the operation state of a node.
   * @param datanodeDetails The datanode to set the new state for
   * @param newState The new operational state for the node
   * @param opStateExpiryEpocSec Seconds from the epoch when the operational
   *                             state should end. Zero indicates the state
   *                             never end.
   */
  @Override
  public void setNodeOperationalState(DatanodeDetails datanodeDetails,
      NodeOperationalState newState, long opStateExpiryEpocSec)
      throws NodeNotFoundException{
    nodeStateManager.setNodeOperationalState(
        datanodeDetails, newState, opStateExpiryEpocSec);
  }

  /**
   * Closes this stream and releases any system resources associated with it. If
   * the stream is already closed then invoking this method has no effect.
   *
   * @throws IOException if an I/O error occurs
   */
  @Override
  public void close() throws IOException {
    unregisterMXBean();
    metrics.unRegister();
    nodeStateManager.close();
  }

  /**
   * Gets the version info from SCM.
   *
   * @param versionRequest - version Request.
   * @return - returns SCM version info and other required information needed by
   * datanode.
   */
  @Override
  public VersionResponse getVersion(SCMVersionRequestProto versionRequest) {
    return VersionResponse.newBuilder()
        .setVersion(this.version.getVersion())
        .addValue(OzoneConsts.SCM_ID,
            this.scmStorageConfig.getScmId())
        .addValue(OzoneConsts.CLUSTER_ID, this.scmStorageConfig.getClusterID())
        .build();
  }

  /**
   * Register the node if the node finds that it is not registered with any
   * SCM.
   *
   * @param datanodeDetails - Send datanodeDetails with Node info.
   *                        This function generates and assigns new datanode ID
   *                        for the datanode. This allows SCM to be run
   *                        independent
   *                        of Namenode if required.
   * @param nodeReport      NodeReport.
   * @return SCMRegisteredResponseProto
   */
  @Override
  public RegisteredCommand register(
      DatanodeDetails datanodeDetails, NodeReportProto nodeReport,
      PipelineReportsProto pipelineReportsProto,
      LayoutVersionProto layoutInfo) {

    if (layoutInfo != null) {
      if (layoutInfo.getSoftwareLayoutVersion() >
          scmLayoutVersionManager.getSoftwareLayoutVersion()) {
        return RegisteredCommand.newBuilder()
            .setErrorCode(ErrorCode.errorNodeNotPermitted)
            .setDatanode(datanodeDetails)
            .setClusterID(this.scmStorageConfig.getClusterID())
            .build();
      }
    }
    if (!isNodeRegistered(datanodeDetails)) {
      InetAddress dnAddress = Server.getRemoteIp();
      if (dnAddress != null) {
        // Mostly called inside an RPC, update ip and peer hostname
        datanodeDetails.setHostName(dnAddress.getHostName());
        datanodeDetails.setIpAddress(dnAddress.getHostAddress());
      }
      try {
        String dnsName;
        String networkLocation;
        datanodeDetails.setNetworkName(datanodeDetails.getUuidString());
        if (useHostname) {
          dnsName = datanodeDetails.getHostName();
        } else {
          dnsName = datanodeDetails.getIpAddress();
        }
        networkLocation = nodeResolve(dnsName);
        if (networkLocation != null) {
          datanodeDetails.setNetworkLocation(networkLocation);
        }

        clusterMap.add(datanodeDetails);
        nodeStateManager.addNode(datanodeDetails, layoutInfo);
        // Check that datanode in nodeStateManager has topology parent set
        DatanodeDetails dn = nodeStateManager.getNode(datanodeDetails);
        Preconditions.checkState(dn.getParent() != null);
        addEntryTodnsToUuidMap(dnsName, datanodeDetails.getUuidString());
        // Updating Node Report, as registration is successful
        processNodeReport(datanodeDetails, nodeReport);
        LOG.info("Registered Data node : {}", datanodeDetails);
      } catch (NodeAlreadyExistsException e) {
        if (LOG.isTraceEnabled()) {
          LOG.trace("Datanode is already registered. Datanode: {}",
              datanodeDetails.toString());
        }
      } catch (NodeNotFoundException e) {
        LOG.error("Cannot find datanode {} from nodeStateManager",
            datanodeDetails.toString());
      }
    }

    return RegisteredCommand.newBuilder().setErrorCode(ErrorCode.success)
        .setDatanode(datanodeDetails)
        .setClusterID(this.scmStorageConfig.getClusterID())
        .build();
  }

  /**
   * Add an entry to the dnsToUuidMap, which maps hostname / IP to the DNs
   * running on that host. As each address can have many DNs running on it,
   * this is a one to many mapping.
   *
   * @param dnsName String representing the hostname or IP of the node
   * @param uuid    String representing the UUID of the registered node.
   */
  @SuppressFBWarnings(value = "AT_OPERATION_SEQUENCE_ON_CONCURRENT_ABSTRACTION",
      justification = "The method is synchronized and this is the only place " +
          "dnsToUuidMap is modified")
  private synchronized void addEntryTodnsToUuidMap(
      String dnsName, String uuid) {
    Set<String> dnList = dnsToUuidMap.get(dnsName);
    if (dnList == null) {
      dnList = ConcurrentHashMap.newKeySet();
      dnsToUuidMap.put(dnsName, dnList);
    }
    dnList.add(uuid);
  }

  /**
   * Send heartbeat to indicate the datanode is alive and doing well.
   *
   * @param datanodeDetails - DatanodeDetailsProto.
   * @param layoutInfo - Layout Version Proto.
   * @return SCMheartbeat response.
   */
  @Override
  public List<SCMCommand> processHeartbeat(DatanodeDetails datanodeDetails,
                                           LayoutVersionProto layoutInfo) {
    Preconditions.checkNotNull(datanodeDetails, "Heartbeat is missing " +
        "DatanodeDetails.");
    try {
      nodeStateManager.updateLastHeartbeatTime(datanodeDetails);
      nodeStateManager.updateLastKnownLayoutVersion(datanodeDetails,
          layoutInfo);
      metrics.incNumHBProcessed();
      updateDatanodeOpState(datanodeDetails);
    } catch (NodeNotFoundException e) {
      metrics.incNumHBProcessingFailed();
      LOG.error("SCM trying to process heartbeat from an " +
          "unregistered node {}. Ignoring the heartbeat.", datanodeDetails);
    }
    return commandQueue.getCommand(datanodeDetails.getUuid());
  }

  /**
   * If the operational state or expiry reported in the datanode heartbeat do
   * not match those store in SCM, queue a command to update the state persisted
   * on the datanode. Additionally, ensure the datanodeDetails stored in SCM
   * match those reported in the heartbeat.
   * This method should only be called when processing the
   * heartbeat, and for a registered node, the information stored in SCM is the
   * source of truth.
   * @param reportedDn The DatanodeDetails taken from the node heartbeat.
   * @throws NodeNotFoundException
   */
  private void updateDatanodeOpState(DatanodeDetails reportedDn)
      throws NodeNotFoundException {
    NodeStatus scmStatus = getNodeStatus(reportedDn);
    if (scmStatus.getOperationalState() != reportedDn.getPersistedOpState()
        || scmStatus.getOpStateExpiryEpochSeconds()
        != reportedDn.getPersistedOpStateExpiryEpochSec()) {
      LOG.info("Scheduling a command to update the operationalState " +
          "persisted on {} as the reported value does not " +
          "match the value stored in SCM ({}, {})",
          reportedDn,
          scmStatus.getOperationalState(),
          scmStatus.getOpStateExpiryEpochSeconds());

      onMessage(new CommandForDatanode(reportedDn.getUuid(),
          new SetNodeOperationalStateCommand(
              Time.monotonicNow(), scmStatus.getOperationalState(),
              scmStatus.getOpStateExpiryEpochSeconds())
      ), null);
    }
    DatanodeDetails scmDnd = nodeStateManager.getNode(reportedDn);
    scmDnd.setPersistedOpStateExpiryEpochSec(
        reportedDn.getPersistedOpStateExpiryEpochSec());
    scmDnd.setPersistedOpState(reportedDn.getPersistedOpState());
  }

  @Override
  public Boolean isNodeRegistered(DatanodeDetails datanodeDetails) {
    try {
      nodeStateManager.getNode(datanodeDetails);
      return true;
    } catch (NodeNotFoundException e) {
      return false;
    }
  }

  /**
   * Process node report.
   *
   * @param datanodeDetails
   * @param nodeReport
   */
  @Override
  public void processNodeReport(DatanodeDetails datanodeDetails,
      NodeReportProto nodeReport) {
    if (LOG.isDebugEnabled()) {
      LOG.debug("Processing node report from [datanode={}]",
          datanodeDetails.getHostName());
    }
    if (LOG.isTraceEnabled()) {
      LOG.trace("HB is received from [datanode={}]: <json>{}</json>",
          datanodeDetails.getHostName(),
          nodeReport.toString().replaceAll("\n", "\\\\n"));
    }
    try {
      DatanodeInfo datanodeInfo = nodeStateManager.getNode(datanodeDetails);
      if (nodeReport != null) {
        datanodeInfo.updateStorageReports(nodeReport.getStorageReportList());
        datanodeInfo.updateMetaDataStorageReports(nodeReport.
            getMetadataStorageReportList());
        metrics.incNumNodeReportProcessed();
      }
    } catch (NodeNotFoundException e) {
      metrics.incNumNodeReportProcessingFailed();
      LOG.warn("Got node report from unregistered datanode {}",
          datanodeDetails);
    }
  }

  /**
   * Process Layout Version report.
   *
   * @param datanodeDetails
   * @param layoutVersionReport
   */
  @Override
  public void processLayoutVersionReport(DatanodeDetails datanodeDetails,
                                LayoutVersionProto layoutVersionReport) {
    if (LOG.isDebugEnabled()) {
      LOG.debug("Processing Layout Version report from [datanode={}]",
          datanodeDetails.getHostName());
    }
    if (LOG.isTraceEnabled()) {
      LOG.trace("HB is received from [datanode={}]: <json>{}</json>",
          datanodeDetails.getHostName(),
          layoutVersionReport.toString().replaceAll("\n", "\\\\n"));
    }

    if (layoutVersionReport != null) {
      int scmSlv = scmLayoutVersionManager.getSoftwareLayoutVersion();
      int scmMlv = scmLayoutVersionManager.getMetadataLayoutVersion();
      int dnSlv = layoutVersionReport.getSoftwareLayoutVersion();
      int dnMlv = layoutVersionReport.getMetadataLayoutVersion();

      // If the data node slv is > scm slv => log error condition
      if (dnSlv > scmSlv) {
        LOG.error("Rogue data node in the cluster : {}. " +
                "DataNode SoftwareLayoutVersion = {}, SCM " +
                "SoftwareLayoutVersion = {}",
            datanodeDetails.getHostName(), dnSlv, scmSlv);
      }

      // If the datanode slv < scm slv, it can not be allowed to be part of
      // any pipeline. However it can be allowed to join the cluster
      if (dnMlv < scmMlv) {
        LOG.warn("Data node {} can not be used in any pipeline in the " +
                "cluster. " + "DataNode MetadataLayoutVersion = {}, SCM " +
                "MetadataLayoutVersion = {}",
            datanodeDetails.getHostName(), dnMlv, scmMlv);

        // Send Finalize command to the data node. Its OK to
        // send Finalize command multiple times.
        scmNodeEventPublisher.fireEvent(SCMEvents.DATANODE_COMMAND,
            new CommandForDatanode<>(datanodeDetails.getUuid(),
                new FinalizeNewLayoutVersionCommand(true,
                    LayoutVersionProto.newBuilder()
                        .setSoftwareLayoutVersion(dnSlv)
                        .setMetadataLayoutVersion(dnSlv).build())));
      }
    }
  }

  /**
   * Returns the aggregated node stats.
   *
   * @return the aggregated node stats.
   */
  @Override
  public SCMNodeStat getStats() {
    long capacity = 0L;
    long used = 0L;
    long remaining = 0L;

    for (SCMNodeStat stat : getNodeStats().values()) {
      capacity += stat.getCapacity().get();
      used += stat.getScmUsed().get();
      remaining += stat.getRemaining().get();
    }
    return new SCMNodeStat(capacity, used, remaining);
  }

  /**
   * Return a map of node stats.
   *
   * @return a map of individual node stats (live/stale but not dead).
   */
  @Override
  public Map<DatanodeDetails, SCMNodeStat> getNodeStats() {

    final Map<DatanodeDetails, SCMNodeStat> nodeStats = new HashMap<>();

<<<<<<< HEAD
    final List<DatanodeInfo> healthyNodes = nodeStateManager
        .getNodes(NodeState.HEALTHY);
    final List<DatanodeInfo> healthyReadOnlyNodes = nodeStateManager
        .getNodes(NodeState.HEALTHY_READONLY);
=======
    final List<DatanodeInfo> healthyNodes =  nodeStateManager
        .getHealthyNodes();
>>>>>>> 375da4d2
    final List<DatanodeInfo> staleNodes = nodeStateManager
        .getStaleNodes();
    final List<DatanodeInfo> datanodes = new ArrayList<>(healthyNodes);
    datanodes.addAll(healthyReadOnlyNodes);
    datanodes.addAll(staleNodes);

    for (DatanodeInfo dnInfo : datanodes) {
      SCMNodeStat nodeStat = getNodeStatInternal(dnInfo);
      if (nodeStat != null) {
        nodeStats.put(dnInfo, nodeStat);
      }
    }
    return nodeStats;
  }

  /**
   * Return the node stat of the specified datanode.
   *
   * @param datanodeDetails - datanode ID.
   * @return node stat if it is live/stale, null if it is decommissioned or
   * doesn't exist.
   */
  @Override
  public SCMNodeMetric getNodeStat(DatanodeDetails datanodeDetails) {
    final SCMNodeStat nodeStat = getNodeStatInternal(datanodeDetails);
    return nodeStat != null ? new SCMNodeMetric(nodeStat) : null;
  }

  private SCMNodeStat getNodeStatInternal(DatanodeDetails datanodeDetails) {
    try {
      long capacity = 0L;
      long used = 0L;
      long remaining = 0L;

      final DatanodeInfo datanodeInfo = nodeStateManager
          .getNode(datanodeDetails);
      final List<StorageReportProto> storageReportProtos = datanodeInfo
          .getStorageReports();
      for (StorageReportProto reportProto : storageReportProtos) {
        capacity += reportProto.getCapacity();
        used += reportProto.getScmUsed();
        remaining += reportProto.getRemaining();
      }
      return new SCMNodeStat(capacity, used, remaining);
    } catch (NodeNotFoundException e) {
      LOG.warn("Cannot generate NodeStat, datanode {} not found.",
          datanodeDetails.getUuid());
      return null;
    }
  }

  @Override // NodeManagerMXBean
  public Map<String, Map<String, Integer>> getNodeCount() {
    Map<String, Map<String, Integer>> nodes = new HashMap<>();
    for (NodeOperationalState opState : NodeOperationalState.values()) {
      Map<String, Integer> states = new HashMap<>();
      for (NodeState health : NodeState.values()) {
        states.put(health.name(), 0);
      }
      nodes.put(opState.name(), states);
    }
    for (DatanodeInfo dni : nodeStateManager.getAllNodes()) {
      NodeStatus status = dni.getNodeStatus();
      nodes.get(status.getOperationalState().name())
          .compute(status.getHealth().name(), (k, v) -> v+1);
    }
    return nodes;
  }

  // We should introduce DISK, SSD, etc., notion in
  // SCMNodeStat and try to use it.
  @Override // NodeManagerMXBean
  public Map<String, Long> getNodeInfo() {
<<<<<<< HEAD
    long diskCapacity = 0L;
    long diskUsed = 0L;
    long diskRemaning = 0L;

    long ssdCapacity = 0L;
    long ssdUsed = 0L;
    long ssdRemaining = 0L;

    List<DatanodeInfo> healthyNodes = nodeStateManager
        .getNodes(NodeState.HEALTHY);
    List<DatanodeInfo> healthyReadOnlyNodes = nodeStateManager
        .getNodes(NodeState.HEALTHY_READONLY);
    List<DatanodeInfo> staleNodes = nodeStateManager
        .getNodes(NodeState.STALE);

    List<DatanodeInfo> datanodes = new ArrayList<>(healthyNodes);
    datanodes.addAll(healthyReadOnlyNodes);
    datanodes.addAll(staleNodes);
=======
    Map<String, Long> nodeInfo = new HashMap<>();
    // Compute all the possible stats from the enums, and default to zero:
    for (UsageStates s : UsageStates.values()) {
      for (UsageMetrics stat : UsageMetrics.values()) {
        nodeInfo.put(s.label + stat.name(), 0L);
      }
    }
>>>>>>> 375da4d2

    for (DatanodeInfo node : nodeStateManager.getAllNodes()) {
      String keyPrefix = "";
      NodeStatus status = node.getNodeStatus();
      if (status.isMaintenance()) {
        keyPrefix = UsageStates.MAINT.getLabel();
      } else if (status.isDecommission()) {
        keyPrefix = UsageStates.DECOM.getLabel();
      } else if (status.isAlive()) {
        // Inservice but not dead
        keyPrefix = UsageStates.ONLINE.getLabel();
      } else {
        // dead inservice node, skip it
        continue;
      }
      List<StorageReportProto> storageReportProtos = node.getStorageReports();
      for (StorageReportProto reportProto : storageReportProtos) {
        if (reportProto.getStorageType() ==
            StorageContainerDatanodeProtocolProtos.StorageTypeProto.DISK) {
          nodeInfo.compute(keyPrefix + UsageMetrics.DiskCapacity.name(),
              (k, v) -> v + reportProto.getCapacity());
          nodeInfo.compute(keyPrefix + UsageMetrics.DiskRemaining.name(),
              (k, v) -> v + reportProto.getRemaining());
          nodeInfo.compute(keyPrefix + UsageMetrics.DiskUsed.name(),
              (k, v) -> v + reportProto.getScmUsed());
        } else if (reportProto.getStorageType() ==
            StorageContainerDatanodeProtocolProtos.StorageTypeProto.SSD) {
          nodeInfo.compute(keyPrefix + UsageMetrics.SSDCapacity.name(),
              (k, v) -> v + reportProto.getCapacity());
          nodeInfo.compute(keyPrefix + UsageMetrics.SSDRemaining.name(),
              (k, v) -> v + reportProto.getRemaining());
          nodeInfo.compute(keyPrefix + UsageMetrics.SSDUsed.name(),
              (k, v) -> v + reportProto.getScmUsed());
        }
      }
    }
    return nodeInfo;
  }

  private enum UsageMetrics {
    DiskCapacity,
    DiskUsed,
    DiskRemaining,
    SSDCapacity,
    SSDUsed,
    SSDRemaining
  }

  private enum UsageStates {
    ONLINE(""),
    MAINT("Maintenance"),
    DECOM("Decommissioned");

    private final String label;

    public String getLabel() {
      return label;
    }

    UsageStates(String label) {
      this.label = label;
    }
  }

  /**
   * Returns the min of no healthy volumes reported out of the set
   * of datanodes constituting the pipeline.
   */
  @Override
  public int minHealthyVolumeNum(List<DatanodeDetails> dnList) {
    List<Integer> volumeCountList = new ArrayList<>(dnList.size());
    for (DatanodeDetails dn : dnList) {
      try {
        volumeCountList.add(nodeStateManager.getNode(dn).
                getHealthyVolumeCount());
      } catch (NodeNotFoundException e) {
        LOG.warn("Cannot generate NodeStat, datanode {} not found.",
                dn.getUuid());
      }
    }
    Preconditions.checkArgument(!volumeCountList.isEmpty());
    return Collections.min(volumeCountList);
  }

  /**
   * Returns the pipeline limit for the datanode.
   * if the datanode pipeline limit is set, consider that as the max
   * pipeline limit.
   * In case, the pipeline limit is not set, the max pipeline limit
   * will be based on the no of raft log volume reported and provided
   * that it has atleast one healthy data volume.
   */
  @Override
  public int pipelineLimit(DatanodeDetails dn) {
    try {
      if (heavyNodeCriteria > 0) {
        return heavyNodeCriteria;
      } else if (nodeStateManager.getNode(dn).getHealthyVolumeCount() > 0) {
        return numPipelinesPerMetadataVolume *
            nodeStateManager.getNode(dn).getMetaDataVolumeCount();
      }
    } catch (NodeNotFoundException e) {
      LOG.warn("Cannot generate NodeStat, datanode {} not found.",
          dn.getUuid());
    }
    return 0;
  }

  /**
   * Returns the pipeline limit for set of datanodes.
   */
  @Override
  public int minPipelineLimit(List<DatanodeDetails> dnList) {
    List<Integer> pipelineCountList = new ArrayList<>(dnList.size());
    for (DatanodeDetails dn : dnList) {
      pipelineCountList.add(pipelineLimit(dn));
    }
    Preconditions.checkArgument(!pipelineCountList.isEmpty());
    return Collections.min(pipelineCountList);
  }

  /**
   * Get set of pipelines a datanode is part of.
   *
   * @param datanodeDetails - datanodeID
   * @return Set of PipelineID
   */
  @Override
  public Set<PipelineID> getPipelines(DatanodeDetails datanodeDetails) {
    return nodeStateManager.getPipelineByDnID(datanodeDetails.getUuid());
  }

  /**
   * Get the count of pipelines a datanodes is associated with.
   * @param datanodeDetails DatanodeDetails
   * @return The number of pipelines
   */
  @Override
  public int getPipelinesCount(DatanodeDetails datanodeDetails) {
    return nodeStateManager.getPipelinesCount(datanodeDetails);
  }

  /**
   * Add pipeline information in the NodeManager.
   *
   * @param pipeline - Pipeline to be added
   */
  @Override
  public void addPipeline(Pipeline pipeline) {
    nodeStateManager.addPipeline(pipeline);
  }

  /**
   * Remove a pipeline information from the NodeManager.
   *
   * @param pipeline - Pipeline to be removed
   */
  @Override
  public void removePipeline(Pipeline pipeline) {
    nodeStateManager.removePipeline(pipeline);
  }

  @Override
  public void addContainer(final DatanodeDetails datanodeDetails,
      final ContainerID containerId)
      throws NodeNotFoundException {
    nodeStateManager.addContainer(datanodeDetails.getUuid(), containerId);
  }

  /**
   * Update set of containers available on a datanode.
   *
   * @param datanodeDetails - DatanodeID
   * @param containerIds    - Set of containerIDs
   * @throws NodeNotFoundException - if datanode is not known. For new datanode
   *                               use addDatanodeInContainerMap call.
   */
  @Override
  public void setContainers(DatanodeDetails datanodeDetails,
      Set<ContainerID> containerIds) throws NodeNotFoundException {
    nodeStateManager.setContainers(datanodeDetails.getUuid(),
        containerIds);
  }

  /**
   * Return set of containerIDs available on a datanode.
   *
   * @param datanodeDetails - DatanodeID
   * @return - set of containerIDs
   */
  @Override
  public Set<ContainerID> getContainers(DatanodeDetails datanodeDetails)
      throws NodeNotFoundException {
    return nodeStateManager.getContainers(datanodeDetails.getUuid());
  }

  // TODO:
  // Since datanode commands are added through event queue, onMessage method
  // should take care of adding commands to command queue.
  // Refactor and remove all the usage of this method and delete this method.
  @Override
  public void addDatanodeCommand(UUID dnId, SCMCommand command) {
    this.commandQueue.addCommand(dnId, command);
  }

  /**
   * This method is called by EventQueue whenever someone adds a new
   * DATANODE_COMMAND to the Queue.
   *
   * @param commandForDatanode DatanodeCommand
   * @param ignored            publisher
   */
  @Override
  public void onMessage(CommandForDatanode commandForDatanode,
      EventPublisher ignored) {
    addDatanodeCommand(commandForDatanode.getDatanodeId(),
        commandForDatanode.getCommand());
  }

  @Override
  public List<SCMCommand> getCommandQueue(UUID dnID) {
    return commandQueue.getCommand(dnID);
  }

  /**
   * Given datanode uuid, returns the DatanodeDetails for the node.
   *
   * @param uuid node host address
   * @return the given datanode, or null if not found
   */
  @Override
  public DatanodeDetails getNodeByUuid(String uuid) {
    if (Strings.isNullOrEmpty(uuid)) {
      LOG.warn("uuid is null");
      return null;
    }
    DatanodeDetails temp = DatanodeDetails.newBuilder()
        .setUuid(UUID.fromString(uuid)).build();
    try {
      return nodeStateManager.getNode(temp);
    } catch (NodeNotFoundException e) {
      LOG.warn("Cannot find node for uuid {}", uuid);
      return null;
    }
  }

  /**
   * Given datanode address(Ipaddress or hostname), return a list of
   * DatanodeDetails for the datanodes registered on that address.
   *
   * @param address datanode address
   * @return the given datanode, or empty list if none found
   */
  @Override
  public List<DatanodeDetails> getNodesByAddress(String address) {
    List<DatanodeDetails> results = new LinkedList<>();
    if (Strings.isNullOrEmpty(address)) {
      LOG.warn("address is null");
      return results;
    }
    Set<String> uuids = dnsToUuidMap.get(address);
    if (uuids == null) {
      LOG.warn("Cannot find node for address {}", address);
      return results;
    }

    for (String uuid : uuids) {
      DatanodeDetails temp = DatanodeDetails.newBuilder()
          .setUuid(UUID.fromString(uuid)).build();
      try {
        results.add(nodeStateManager.getNode(temp));
      } catch (NodeNotFoundException e) {
        LOG.warn("Cannot find node for uuid {}", uuid);
      }
    }
    return results;
  }

  /**
   * Get cluster map as in network topology for this node manager.
   * @return cluster map
   */
  @Override
  public NetworkTopology getClusterNetworkTopologyMap() {
    return clusterMap;
  }

  private String nodeResolve(String hostname) {
    List<String> hosts = new ArrayList<>(1);
    hosts.add(hostname);
    List<String> resolvedHosts = dnsToSwitchMapping.resolve(hosts);
    if (resolvedHosts != null && !resolvedHosts.isEmpty()) {
      String location = resolvedHosts.get(0);
      if (LOG.isDebugEnabled()) {
        LOG.debug("Resolve datanode {} return location {}", hostname, location);
      }
      return location;
    } else {
      LOG.error("Node {} Resolution failed. Please make sure that DNS table " +
          "mapping or configured mapping is functional.", hostname);
      return null;
    }
  }

  /**
   * Test utility to stop heartbeat check process.
   *
   * @return ScheduledFuture of next scheduled check that got cancelled.
   */
  @VisibleForTesting
  ScheduledFuture pauseHealthCheck() {
    return nodeStateManager.pause();
  }

  /**
   * Test utility to resume the paused heartbeat check process.
   *
   * @return ScheduledFuture of the next scheduled check
   */
  @VisibleForTesting
  ScheduledFuture unpauseHealthCheck() {
    return nodeStateManager.unpause();
  }

  /**
   * Test utility to get the count of skipped heartbeat check iterations.
   *
   * @return count of skipped heartbeat check iterations
   */
  @VisibleForTesting
  long getSkippedHealthChecks() {
    return nodeStateManager.getSkippedHealthChecks();
  }

  /**
   * @return  HDDSLayoutVersionManager
   */
  @VisibleForTesting
  @Override
  public HDDSLayoutVersionManager getLayoutVersionManager() {
    return scmLayoutVersionManager;
  }

  @VisibleForTesting
  @Override
  public void forceNodesToHealthyReadOnly() {
    nodeStateManager.forceNodesToHealthyReadOnly();
  }
}<|MERGE_RESOLUTION|>--- conflicted
+++ resolved
@@ -16,6 +16,9 @@
  * limitations under the License.
  */
 package org.apache.hadoop.hdds.scm.node;
+
+import static org.apache.hadoop.hdds.protocol.proto.HddsProtos.NodeState.HEALTHY;
+import static org.apache.hadoop.hdds.protocol.proto.HddsProtos.NodeState.HEALTHY_READONLY;
 
 import javax.management.ObjectName;
 import java.io.IOException;
@@ -587,15 +590,10 @@
 
     final Map<DatanodeDetails, SCMNodeStat> nodeStats = new HashMap<>();
 
-<<<<<<< HEAD
     final List<DatanodeInfo> healthyNodes = nodeStateManager
-        .getNodes(NodeState.HEALTHY);
+        .getNodes(null, HEALTHY);
     final List<DatanodeInfo> healthyReadOnlyNodes = nodeStateManager
-        .getNodes(NodeState.HEALTHY_READONLY);
-=======
-    final List<DatanodeInfo> healthyNodes =  nodeStateManager
-        .getHealthyNodes();
->>>>>>> 375da4d2
+        .getNodes(null, HEALTHY_READONLY);
     final List<DatanodeInfo> staleNodes = nodeStateManager
         .getStaleNodes();
     final List<DatanodeInfo> datanodes = new ArrayList<>(healthyNodes);
@@ -669,26 +667,6 @@
   // SCMNodeStat and try to use it.
   @Override // NodeManagerMXBean
   public Map<String, Long> getNodeInfo() {
-<<<<<<< HEAD
-    long diskCapacity = 0L;
-    long diskUsed = 0L;
-    long diskRemaning = 0L;
-
-    long ssdCapacity = 0L;
-    long ssdUsed = 0L;
-    long ssdRemaining = 0L;
-
-    List<DatanodeInfo> healthyNodes = nodeStateManager
-        .getNodes(NodeState.HEALTHY);
-    List<DatanodeInfo> healthyReadOnlyNodes = nodeStateManager
-        .getNodes(NodeState.HEALTHY_READONLY);
-    List<DatanodeInfo> staleNodes = nodeStateManager
-        .getNodes(NodeState.STALE);
-
-    List<DatanodeInfo> datanodes = new ArrayList<>(healthyNodes);
-    datanodes.addAll(healthyReadOnlyNodes);
-    datanodes.addAll(staleNodes);
-=======
     Map<String, Long> nodeInfo = new HashMap<>();
     // Compute all the possible stats from the enums, and default to zero:
     for (UsageStates s : UsageStates.values()) {
@@ -696,7 +674,6 @@
         nodeInfo.put(s.label + stat.name(), 0L);
       }
     }
->>>>>>> 375da4d2
 
     for (DatanodeInfo node : nodeStateManager.getAllNodes()) {
       String keyPrefix = "";
