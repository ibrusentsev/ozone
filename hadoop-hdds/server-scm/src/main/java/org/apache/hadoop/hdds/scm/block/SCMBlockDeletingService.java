/**
 * Licensed to the Apache Software Foundation (ASF) under one or more
 * contributor license agreements.  See the NOTICE file distributed with this
 * work for additional information regarding copyright ownership.  The ASF
 * licenses this file to you under the Apache License, Version 2.0 (the
 * "License"); you may not use this file except in compliance with the License.
 * You may obtain a copy of the License at
 *
 * http://www.apache.org/licenses/LICENSE-2.0
 *
 * Unless required by applicable law or agreed to in writing, software
 * distributed under the License is distributed on an "AS IS" BASIS, WITHOUT
 * WARRANTIES OR CONDITIONS OF ANY KIND, either express or implied. See the
 * License for the specific language governing permissions and limitations under
 * the License.
 */
package org.apache.hadoop.hdds.scm.block;

import java.io.IOException;
import java.util.List;
import java.util.Map;
import java.util.UUID;
import java.util.concurrent.TimeUnit;

import org.apache.hadoop.hdds.conf.ConfigurationSource;
import org.apache.hadoop.hdds.protocol.DatanodeDetails;
import org.apache.hadoop.hdds.protocol.proto.StorageContainerDatanodeProtocolProtos.DeletedBlocksTransaction;
import org.apache.hadoop.hdds.scm.ScmConfig;
import org.apache.hadoop.hdds.scm.container.ContainerManager;
import org.apache.hadoop.hdds.scm.events.SCMEvents;
import org.apache.hadoop.hdds.scm.node.NodeManager;
import org.apache.hadoop.hdds.scm.node.NodeStatus;
import org.apache.hadoop.hdds.server.events.EventPublisher;
import org.apache.hadoop.hdds.utils.BackgroundService;
import org.apache.hadoop.hdds.utils.BackgroundTask;
import org.apache.hadoop.hdds.utils.BackgroundTaskQueue;
import org.apache.hadoop.hdds.utils.BackgroundTaskResult.EmptyTaskResult;
import org.apache.hadoop.ozone.protocol.commands.CommandForDatanode;
import org.apache.hadoop.ozone.protocol.commands.DeleteBlocksCommand;
import org.apache.hadoop.util.Time;

import com.google.common.annotations.VisibleForTesting;
import com.google.common.base.Preconditions;
import org.slf4j.Logger;
import org.slf4j.LoggerFactory;

/**
 * A background service running in SCM to delete blocks. This service scans
 * block deletion log in certain interval and caches block deletion commands
 * in {@link org.apache.hadoop.hdds.scm.node.CommandQueue}, asynchronously
 * SCM HB thread polls cached commands and sends them to datanode for physical
 * processing.
 */
public class SCMBlockDeletingService extends BackgroundService {

  public static final Logger LOG =
      LoggerFactory.getLogger(SCMBlockDeletingService.class);

  private final static int BLOCK_DELETING_SERVICE_CORE_POOL_SIZE = 1;
  private final DeletedBlockLog deletedBlockLog;
  private final ContainerManager containerManager;
  private final NodeManager nodeManager;
  private final EventPublisher eventPublisher;

  private int blockDeleteLimitSize;

  public SCMBlockDeletingService(DeletedBlockLog deletedBlockLog,
      ContainerManager containerManager, NodeManager nodeManager,
      EventPublisher eventPublisher, long interval, long serviceTimeout,
      ConfigurationSource conf) {
    super("SCMBlockDeletingService", interval, TimeUnit.MILLISECONDS,
        BLOCK_DELETING_SERVICE_CORE_POOL_SIZE, serviceTimeout);
    this.deletedBlockLog = deletedBlockLog;
    this.containerManager = containerManager;
    this.nodeManager = nodeManager;
    this.eventPublisher = eventPublisher;

    blockDeleteLimitSize =
        conf.getObject(ScmConfig.class).getBlockDeletionLimit();
    Preconditions.checkArgument(blockDeleteLimitSize > 0,
        "Block deletion limit should be " + "positive.");
  }

  @Override
  public BackgroundTaskQueue getTasks() {
    BackgroundTaskQueue queue = new BackgroundTaskQueue();
    queue.add(new DeletedBlockTransactionScanner());
    return queue;
  }

  void handlePendingDeletes(PendingDeleteStatusList deletionStatusList) {
    DatanodeDetails dnDetails = deletionStatusList.getDatanodeDetails();
    for (PendingDeleteStatusList.PendingDeleteStatus deletionStatus :
        deletionStatusList.getPendingDeleteStatuses()) {
      if (LOG.isDebugEnabled()) {
        LOG.debug(
            "Block deletion txnID lagging in datanode {} for containerID {}."
                + " Datanode delete txnID: {}, SCM txnID: {}",
            dnDetails.getUuid(), deletionStatus.getContainerId(),
            deletionStatus.getDnDeleteTransactionId(),
            deletionStatus.getScmDeleteTransactionId());
      }
    }
  }

  private class DeletedBlockTransactionScanner implements BackgroundTask {

    @Override
    public int getPriority() {
      return 1;
    }

    @Override
    public EmptyTaskResult call() throws Exception {
      long startTime = Time.monotonicNow();
      // Scan SCM DB in HB interval and collect a throttled list of
      // to delete blocks.
<<<<<<< HEAD
      LOG.debug("Running DeletedBlockTransactionScanner");
      DatanodeDeletedBlockTransactions transactions = null;
      // TODO - DECOMM - should we be deleting blocks from decom nodes
      //        and what about entering maintenance.
      List<DatanodeDetails> datanodes =
          nodeManager.getNodes(NodeStatus.inServiceHealthy());
      Map<Long, Long> transactionMap = null;
=======
      if (LOG.isDebugEnabled()) {
        LOG.debug("Running DeletedBlockTransactionScanner");
      }

      List<DatanodeDetails> datanodes = nodeManager.getNodes(NodeState.HEALTHY);
>>>>>>> 239d05c1
      if (datanodes != null) {
        try {
          DatanodeDeletedBlockTransactions transactions =
              deletedBlockLog.getTransactions(blockDeleteLimitSize);
          Map<Long, Long> containerIdToMaxTxnId =
              transactions.getContainerIdToTxnIdMap();

          if (transactions.isEmpty()) {
            return EmptyTaskResult.newResult();
          }

          for (Map.Entry<UUID, List<DeletedBlocksTransaction>> entry :
              transactions.getDatanodeTransactionMap().entrySet()) {
            UUID dnId = entry.getKey();
            List<DeletedBlocksTransaction> dnTXs = entry.getValue();
            if (!dnTXs.isEmpty()) {
              // TODO commandQueue needs a cap.
              // We should stop caching new commands if num of un-processed
              // command is bigger than a limit, e.g 50. In case datanode goes
              // offline for sometime, the cached commands be flooded.
              eventPublisher.fireEvent(SCMEvents.RETRIABLE_DATANODE_COMMAND,
                  new CommandForDatanode<>(dnId,
                      new DeleteBlocksCommand(dnTXs)));
              if (LOG.isDebugEnabled()) {
                LOG.debug(
                    "Added delete block command for datanode {} in the queue,"
                        + " number of delete block transactions: {}{}", dnId,
                    dnTXs.size(), LOG.isTraceEnabled() ?
                        ", TxID list: " + String.join(",",
                            transactions.getTransactionIDList(dnId)) : "");
              }
            }
          }

          containerManager.updateDeleteTransactionId(containerIdToMaxTxnId);
          LOG.info("Totally added {} blocks to be deleted for"
                  + " {} datanodes, task elapsed time: {}ms",
              transactions.getBlocksDeleted(),
              transactions.getDatanodeTransactionMap().size(),
              Time.monotonicNow() - startTime);
        } catch (IOException e) {
          // We may tolerate a number of failures for sometime
          // but if it continues to fail, at some point we need to raise
          // an exception and probably fail the SCM ? At present, it simply
          // continues to retry the scanning.
          LOG.error("Failed to get block deletion transactions from delTX log",
              e);
          return EmptyTaskResult.newResult();
        }
      }


      return EmptyTaskResult.newResult();
    }
  }

  @VisibleForTesting
  public void setBlockDeleteTXNum(int numTXs) {
    blockDeleteLimitSize = numTXs;
  }
}<|MERGE_RESOLUTION|>--- conflicted
+++ resolved
@@ -115,21 +115,14 @@
       long startTime = Time.monotonicNow();
       // Scan SCM DB in HB interval and collect a throttled list of
       // to delete blocks.
-<<<<<<< HEAD
-      LOG.debug("Running DeletedBlockTransactionScanner");
-      DatanodeDeletedBlockTransactions transactions = null;
+
+      if (LOG.isDebugEnabled()) {
+        LOG.debug("Running DeletedBlockTransactionScanner");
+      }
       // TODO - DECOMM - should we be deleting blocks from decom nodes
       //        and what about entering maintenance.
       List<DatanodeDetails> datanodes =
           nodeManager.getNodes(NodeStatus.inServiceHealthy());
-      Map<Long, Long> transactionMap = null;
-=======
-      if (LOG.isDebugEnabled()) {
-        LOG.debug("Running DeletedBlockTransactionScanner");
-      }
-
-      List<DatanodeDetails> datanodes = nodeManager.getNodes(NodeState.HEALTHY);
->>>>>>> 239d05c1
       if (datanodes != null) {
         try {
           DatanodeDeletedBlockTransactions transactions =
